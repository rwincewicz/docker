package client

import (
	"bytes"
	"encoding/json"
	"fmt"
	"io"
	"net"
	"strings"
	"text/tabwriter"

	"github.com/docker/docker/api/types"
	Cli "github.com/docker/docker/cli"
	"github.com/docker/docker/daemon/network"
	"github.com/docker/docker/opts"
	flag "github.com/docker/docker/pkg/mflag"
	"github.com/docker/docker/pkg/stringid"
)

// CmdNetwork is the parent subcommand for all network commands
//
// Usage: docker network <COMMAND> [OPTIONS]
func (cli *DockerCli) CmdNetwork(args ...string) error {
	cmd := Cli.Subcmd("network", []string{"COMMAND [OPTIONS]"}, networkUsage(), false)
	cmd.Require(flag.Min, 1)
	err := cmd.ParseFlags(args, true)
	cmd.Usage()
	return err
}

// CmdNetworkCreate creates a new network with a given name
//
// Usage: docker network create [OPTIONS] <NETWORK-NAME>
func (cli *DockerCli) CmdNetworkCreate(args ...string) error {
	cmd := Cli.Subcmd("network create", []string{"NETWORK-NAME"}, "Creates a new network with a name specified by the user", false)
	flDriver := cmd.String([]string{"d", "-driver"}, "bridge", "Driver to manage the Network")
	flOpts := opts.NewMapOpts(nil, nil)

	flIpamDriver := cmd.String([]string{"-ipam-driver"}, "default", "IP Address Management Driver")
	flIpamSubnet := opts.NewListOpts(nil)
	flIpamIPRange := opts.NewListOpts(nil)
	flIpamGateway := opts.NewListOpts(nil)
	flIpamAux := opts.NewMapOpts(nil, nil)

	cmd.Var(&flIpamSubnet, []string{"-subnet"}, "subnet in CIDR format that represents a network segment")
	cmd.Var(&flIpamIPRange, []string{"-ip-range"}, "allocate container ip from a sub-range")
	cmd.Var(&flIpamGateway, []string{"-gateway"}, "ipv4 or ipv6 Gateway for the master subnet")
	cmd.Var(flIpamAux, []string{"-aux-address"}, "auxiliary ipv4 or ipv6 addresses used by Network driver")
	cmd.Var(flOpts, []string{"o", "-opt"}, "set driver specific options")

	cmd.Require(flag.Exact, 1)
	err := cmd.ParseFlags(args, true)
	if err != nil {
		return err
	}

	ipamCfg, err := consolidateIpam(flIpamSubnet.GetAll(), flIpamIPRange.GetAll(), flIpamGateway.GetAll(), flIpamAux.GetAll())
	if err != nil {
		return err
	}

	// Construct network create request body
	nc := types.NetworkCreate{
		Name:           cmd.Arg(0),
		Driver:         *flDriver,
		IPAM:           network.IPAM{Driver: *flIpamDriver, Config: ipamCfg},
		Options:        flOpts.GetAll(),
		CheckDuplicate: true,
	}
	obj, _, err := readBody(cli.call("POST", "/networks/create", nc, nil))
	if err != nil {
		return err
	}
	var resp types.NetworkCreateResponse
	err = json.Unmarshal(obj, &resp)
	if err != nil {
		return err
	}
	fmt.Fprintf(cli.out, "%s\n", resp.ID)
	return nil
}

// CmdNetworkRm deletes a network
//
// Usage: docker network rm <NETWORK-NAME | NETWORK-ID>
func (cli *DockerCli) CmdNetworkRm(args ...string) error {
	cmd := Cli.Subcmd("network rm", []string{"NETWORK"}, "Deletes a network", false)
	cmd.Require(flag.Exact, 1)
	err := cmd.ParseFlags(args, true)
	if err != nil {
		return err
	}
	_, _, err = readBody(cli.call("DELETE", "/networks/"+cmd.Arg(0), nil, nil))
	if err != nil {
		return err
	}
	return nil
}

// CmdNetworkConnect connects a container to a network
//
// Usage: docker network connect <NETWORK> <CONTAINER>
func (cli *DockerCli) CmdNetworkConnect(args ...string) error {
	cmd := Cli.Subcmd("network connect", []string{"NETWORK CONTAINER"}, "Connects a container to a network", false)
	cmd.Require(flag.Exact, 2)
	err := cmd.ParseFlags(args, true)
	if err != nil {
		return err
	}

	nc := types.NetworkConnect{Container: cmd.Arg(1)}
	_, _, err = readBody(cli.call("POST", "/networks/"+cmd.Arg(0)+"/connect", nc, nil))
	return err
}

// CmdNetworkDisconnect disconnects a container from a network
//
// Usage: docker network disconnect <NETWORK> <CONTAINER>
func (cli *DockerCli) CmdNetworkDisconnect(args ...string) error {
	cmd := Cli.Subcmd("network disconnect", []string{"NETWORK CONTAINER"}, "Disconnects container from a network", false)
	cmd.Require(flag.Exact, 2)
	err := cmd.ParseFlags(args, true)
	if err != nil {
		return err
	}

	nc := types.NetworkConnect{Container: cmd.Arg(1)}
	_, _, err = readBody(cli.call("POST", "/networks/"+cmd.Arg(0)+"/disconnect", nc, nil))
	return err
}

// CmdNetworkLs lists all the netorks managed by docker daemon
//
// Usage: docker network ls [OPTIONS]
func (cli *DockerCli) CmdNetworkLs(args ...string) error {
	cmd := Cli.Subcmd("network ls", nil, "Lists networks", true)
	quiet := cmd.Bool([]string{"q", "-quiet"}, false, "Only display numeric IDs")
	noTrunc := cmd.Bool([]string{"-no-trunc"}, false, "Do not truncate the output")

	cmd.Require(flag.Exact, 0)
	err := cmd.ParseFlags(args, true)

	if err != nil {
		return err
	}
	obj, _, err := readBody(cli.call("GET", "/networks", nil, nil))
	if err != nil {
		return err
	}

	var networkResources []types.NetworkResource
	err = json.Unmarshal(obj, &networkResources)
	if err != nil {
		return err
	}

	wr := tabwriter.NewWriter(cli.out, 20, 1, 3, ' ', 0)

	// unless quiet (-q) is specified, print field titles
	if !*quiet {
		fmt.Fprintln(wr, "NETWORK ID\tNAME\tDRIVER")
	}

	for _, networkResource := range networkResources {
		ID := networkResource.ID
		netName := networkResource.Name
		if !*noTrunc {
			ID = stringid.TruncateID(ID)
		}
		if *quiet {
			fmt.Fprintln(wr, ID)
			continue
		}
		driver := networkResource.Driver
		fmt.Fprintf(wr, "%s\t%s\t%s\t",
			ID,
			netName,
			driver)
		fmt.Fprint(wr, "\n")
	}
	wr.Flush()
	return nil
}

// CmdNetworkInspect inspects the network object for more details
//
<<<<<<< HEAD
// Usage: docker network inspect <NETWORK>
// CmdNetworkInspect handles Network inspect UI
func (cli *DockerCli) CmdNetworkInspect(args ...string) error {
	cmd := Cli.Subcmd("network inspect", []string{"NETWORK"}, "Displays detailed information on a network", false)
	cmd.Require(flag.Exact, 1)
=======
// Usage: docker network inspect [OPTIONS] <NETWORK> [NETWORK...]
func (cli *DockerCli) CmdNetworkInspect(args ...string) error {
	cmd := Cli.Subcmd("network inspect", []string{"NETWORK [NETWORK...]"}, "Displays detailed information on a network", false)
	cmd.Require(flag.Min, 1)
>>>>>>> 029e7ae4
	err := cmd.ParseFlags(args, true)
	if err != nil {
		return err
	}

	obj, _, err := readBody(cli.call("GET", "/networks/"+cmd.Arg(0), nil, nil))
	if err != nil {
		return err
	}
	networkResource := &types.NetworkResource{}
	if err := json.NewDecoder(bytes.NewReader(obj)).Decode(networkResource); err != nil {
		return err
	}

	indented := new(bytes.Buffer)
	if err := json.Indent(indented, obj, "", "    "); err != nil {
		return err
	}
	if _, err := io.Copy(cli.out, indented); err != nil {
		return err
	}
	return nil
}

// Consolidates the ipam configuration as a group from differnt related configurations
// user can configure network with multiple non-overlapping subnets and hence it is
// possible to corelate the various related parameters and consolidate them.
// consoidateIpam consolidates subnets, ip-ranges, gateways and auxilary addresses into
// structured ipam data.
func consolidateIpam(subnets, ranges, gateways []string, auxaddrs map[string]string) ([]network.IPAMConfig, error) {
	if len(subnets) < len(ranges) || len(subnets) < len(gateways) {
		return nil, fmt.Errorf("every ip-range or gateway must have a corresponding subnet")
	}
	iData := map[string]*network.IPAMConfig{}

	// Populate non-overlapping subnets into consolidation map
	for _, s := range subnets {
		for k := range iData {
			ok1, err := subnetMatches(s, k)
			if err != nil {
				return nil, err
			}
			ok2, err := subnetMatches(k, s)
			if err != nil {
				return nil, err
			}
			if ok1 || ok2 {
				return nil, fmt.Errorf("multiple overlapping subnet configuration is not supported")
			}
		}
		iData[s] = &network.IPAMConfig{Subnet: s, AuxAddress: map[string]string{}}
	}

	// Validate and add valid ip ranges
	for _, r := range ranges {
		match := false
		for _, s := range subnets {
			ok, err := subnetMatches(s, r)
			if err != nil {
				return nil, err
			}
			if !ok {
				continue
			}
			if iData[s].IPRange != "" {
				return nil, fmt.Errorf("cannot configure multiple ranges (%s, %s) on the same subnet (%s)", r, iData[s].IPRange, s)
			}
			d := iData[s]
			d.IPRange = r
			match = true
		}
		if !match {
			return nil, fmt.Errorf("no matching subnet for range %s", r)
		}
	}

	// Validate and add valid gateways
	for _, g := range gateways {
		match := false
		for _, s := range subnets {
			ok, err := subnetMatches(s, g)
			if err != nil {
				return nil, err
			}
			if !ok {
				continue
			}
			if iData[s].Gateway != "" {
				return nil, fmt.Errorf("cannot configure multiple gateways (%s, %s) for the same subnet (%s)", g, iData[s].Gateway, s)
			}
			d := iData[s]
			d.Gateway = g
			match = true
		}
		if !match {
			return nil, fmt.Errorf("no matching subnet for gateway %s", g)
		}
	}

	// Validate and add aux-addresses
	for key, aa := range auxaddrs {
		match := false
		for _, s := range subnets {
			ok, err := subnetMatches(s, aa)
			if err != nil {
				return nil, err
			}
			if !ok {
				continue
			}
			iData[s].AuxAddress[key] = aa
			match = true
		}
		if !match {
			return nil, fmt.Errorf("no matching subnet for aux-address %s", aa)
		}
	}

	idl := []network.IPAMConfig{}
	for _, v := range iData {
		idl = append(idl, *v)
	}
	return idl, nil
}

func subnetMatches(subnet, data string) (bool, error) {
	var (
		ip net.IP
	)

	_, s, err := net.ParseCIDR(subnet)
	if err != nil {
		return false, fmt.Errorf("Invalid subnet %s : %v", s, err)
	}

	if strings.Contains(data, "/") {
		ip, _, err = net.ParseCIDR(data)
		if err != nil {
			return false, fmt.Errorf("Invalid cidr %s : %v", data, err)
		}
	} else {
		ip = net.ParseIP(data)
	}

	return s.Contains(ip), nil
}

func networkUsage() string {
	networkCommands := map[string]string{
		"create":     "Create a network",
		"connect":    "Connect container to a network",
		"disconnect": "Disconnect container from a network",
		"inspect":    "Display detailed network information",
		"ls":         "List all networks",
		"rm":         "Remove a network",
	}

	help := "Commands:\n"

	for cmd, description := range networkCommands {
		help += fmt.Sprintf("  %-25.25s%s\n", cmd, description)
	}

	help += fmt.Sprintf("\nRun 'docker network COMMAND --help' for more information on a command.")
	return help
}<|MERGE_RESOLUTION|>--- conflicted
+++ resolved
@@ -184,18 +184,10 @@
 
 // CmdNetworkInspect inspects the network object for more details
 //
-<<<<<<< HEAD
-// Usage: docker network inspect <NETWORK>
-// CmdNetworkInspect handles Network inspect UI
-func (cli *DockerCli) CmdNetworkInspect(args ...string) error {
-	cmd := Cli.Subcmd("network inspect", []string{"NETWORK"}, "Displays detailed information on a network", false)
-	cmd.Require(flag.Exact, 1)
-=======
 // Usage: docker network inspect [OPTIONS] <NETWORK> [NETWORK...]
 func (cli *DockerCli) CmdNetworkInspect(args ...string) error {
 	cmd := Cli.Subcmd("network inspect", []string{"NETWORK [NETWORK...]"}, "Displays detailed information on a network", false)
 	cmd.Require(flag.Min, 1)
->>>>>>> 029e7ae4
 	err := cmd.ParseFlags(args, true)
 	if err != nil {
 		return err
