--- conflicted
+++ resolved
@@ -16,12 +16,7 @@
 
 func (s *MemoryGroup) Apply(d *data) error {
 	dir, err := d.join("memory")
-<<<<<<< HEAD
-	// only return an error for memory if it was specified
-	if err != nil && (d.c.Memory != 0 || d.c.MemoryReservation != 0 || d.c.MemorySwap != 0) {
-=======
 	if err != nil && !cgroups.IsNotFound(err) {
->>>>>>> 2daede5a
 		return err
 	}
 	defer func() {
