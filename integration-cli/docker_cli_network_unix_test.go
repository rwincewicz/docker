--- conflicted
+++ resolved
@@ -277,8 +277,6 @@
 	c.Assert(opts["opt2"], checker.Equals, "drv2")
 	dockerCmd(c, "network", "rm", "testopt")
 
-<<<<<<< HEAD
-=======
 }
 
 func (s *DockerDaemonSuite) TestDockerNetworkNoDiscoveryDefaultBridgeNetwork(c *check.C) {
@@ -356,5 +354,4 @@
 	c.Assert(err, checker.IsNil)
 	c.Assert(string(hosts), checker.Equals, string(hostsPost),
 		check.Commentf("Unexpected %s content after disconnecting from second network", hostsFile))
->>>>>>> 029e7ae4
 }